--- conflicted
+++ resolved
@@ -19,11 +19,7 @@
 } from '~/components';
 import { useConfig } from '~/context';
 import { useStrf, useGreeting, useDevice, useLGState, useLGMethods } from '~/hooks';
-<<<<<<< HEAD
-import { isString } from '~/types';
-=======
 import { isQueryType, isQueryContent, isString, isQueryField } from '~/types';
->>>>>>> 4fb7be9b
 
 import type { TFormData, TDeviceVrf, OnChangeArgs } from '~/types';
 
@@ -277,18 +273,10 @@
   }
 
   useEffect(() => {
-<<<<<<< HEAD
-    register({ name: 'query_group', required: true });
-    register({ name: 'query_location', required: true });
-    register({ name: 'query_target', required: true });
-    register({ name: 'query_type', required: true });
-    register({ name: 'query_vrf' });
-=======
     register('query_location', { required: true });
     register('query_target', { required: true });
     register('query_type', { required: true });
     register('query_vrf');
->>>>>>> 4fb7be9b
   }, [register]);
 
   return (
